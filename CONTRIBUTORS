Project Owners
* Jordan Sissel (jordansissel)
* Pete Fritchman (fetep)

Contributors:
* Brice Figureau (masterzen)
* Vladimir Vuksan (vvuksan)
* Alexandre Dulaunoy (adulau)
* Ryan Ausanka-Crues (rausanka) / tello.com (startupseven)
* Piotr Usewicz (pusewicz)
* Charles Duffy (charles-dyfis-net)
* Naresh V (nareshov)
* John Vincent (lusis)
* Bob Corsaro (dokipen)
* kjoconnor
* Evgeny Zislis (kesor)
* Johan Venter
* Jeff Buchbinder (freemed)
* Dan Peterson (dpiddy)
* Nick Ethier (nickethier)
* Joel Merrick (joelio)
* Michael Leinartas (mleinart)
* Jesse Newland (jnewland)
* Yuval Oren (yuvaloren)
* cmclaughlin
* Graham Bleach (bleach)
* Jan Seidl (jseidl)
* Jean-Luc Geering (jlgeering)
* Avishai Ish-Shalom (avishai-ish-shalom)
* turtlebender
* Nick Padilla (NickPadilla)
* tucker250
* gja
* Max Horbul (mhorbul)
<<<<<<< HEAD
=======
* Aaron Mildenstein (untergeek)
>>>>>>> f8859a75

Note: If you've sent me patches, bug reports, or other stuff for logstash, and
you aren't on the list above, and want to be, please let me know and I'll make
sure you're here. Contributions from folks like you are what make open source
the bomb.<|MERGE_RESOLUTION|>--- conflicted
+++ resolved
@@ -32,10 +32,6 @@
 * tucker250
 * gja
 * Max Horbul (mhorbul)
-<<<<<<< HEAD
-=======
-* Aaron Mildenstein (untergeek)
->>>>>>> f8859a75
 
 Note: If you've sent me patches, bug reports, or other stuff for logstash, and
 you aren't on the list above, and want to be, please let me know and I'll make
