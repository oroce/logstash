require "logstash/filters"
require "logstash/inputs"
require "logstash/logging"
require "logstash/multiqueue"
require "logstash/namespace"
require "logstash/outputs"
require "logstash/config/file"
require "java"
require "uri"

JThread = java.lang.Thread

# TODO(sissel): only enable this if we are in debug mode.
# JRuby.objectspace=true

# Collect logs, ship them out.
class LogStash::Agent
  attr_reader :config
  attr_reader :inputs
  attr_reader :outputs
  attr_reader :filters
  attr_accessor :logger

  public
  def initialize(settings)
    log_to(STDERR)

    @settings = settings
    @threads = {}
    @outputs = []
    @inputs = []
    @filters = []

    Thread::abort_on_exception = true
  end # def initialize

  public
  def log_to(target)
    @logger = LogStash::Logger.new(target)
  end # def log_to

  public
  def run
    JThread.currentThread().setName("agent")

    # Load the config file
    config = LogStash::Config::File.new(@settings.config_file)
    config.parse do |plugin|
      # 'plugin' is a has containing:
      #   :type => the base class of the plugin (LogStash::Inputs::Base, etc)
      #   :plugin => the class of the plugin (LogStash::Inputs::File, etc)
      #   :parameters => hash of key-value parameters from the config.
      type = plugin[:type].config_name  # "input" or "filter" etc...
      klass = plugin[:plugin]

      # Create a new instance of a plugin, called like:
      # -> LogStash::Inputs::File.new( params )
      instance = klass.new(plugin[:parameters])
      instance.logger = @logger

      case type
        when "input"
          @inputs << instance
        when "filter"
          @filters << instance
        when "output"
          @outputs << instance
        else
          @logger.error("Unknown config type '#{type}'")
          exit 1
      end # case type
    end # config.parse

    if @inputs.length == 0 or @outputs.length == 0
      raise "Must have both inputs and outputs configured."
    end

    # NOTE(petef) we should use a SizedQueue here (w/config params for size)
<<<<<<< HEAD
    #filter_queue = Queue.new
    filter_queue = SizedQueue.new(10)
    output_queue = MultiQueue.new
=======
    filter_queue = Queue.new
    output_queue = LogStash::MultiQueue.new
>>>>>>> 52179666

    input_target = @filters.length > 0 ? filter_queue : output_queue
    # Start inputs
    @inputs.each do |input|
      @logger.info(["Starting input", input])
      @threads[input] = Thread.new(input_target) do |input_target|
        input.logger = @logger
        input.register
        input.run(input_target)
      end # new thread for thsi input
    end # @inputs.each

    # Create N filter-worker threads
    if @filters.length > 0
      1.times do |n|
        @logger.info("Starting filter worker thread #{n}")
        @threads["filter|worker|#{n}"] = Thread.new do
          JThread.currentThread().setName("filter|worker|#{n}")
          @filters.each do |filter|
            filter.logger = @logger
            filter.register
          end

          while event = filter_queue.pop
            filters.each do |filter|
              filter.filter(event)
              if event.cancelled?
                @logger.debug({:message => "Event cancelled",
                               :event => event,
                               :filter => filter.class,
                })
                break
              end
            end # filters.each

            @logger.debug(["Event finished filtering", event])
            output_queue.push(event) unless event.cancelled?
          end # event pop
        end # Thread.new
      end # N.times
    end # if @filters.length > 0


    # Create output threads
    @outputs.each do |output|
      queue = SizedQueue.new(10)
      output_queue.add_queue(queue)
      @threads["outputs/#{output.to_s}"] = Thread.new(queue) do |queue|
        begin
          JThread.currentThread().setName("output/#{output.to_s}")
          output.logger = @logger
          output.register

          while event = queue.pop do
            @logger.debug("Sending event to #{output.to_s}")
            output.receive(event)
          end
        rescue Exception => e
          @logger.warn(["Output #{output.to_s} thread exception", e])
          retry
        end
      end # Thread.new
    end # @outputs.each

    while sleep 5
    end
  end # def run

  public
  def stop
    # TODO(petef): Stop inputs, fluch outputs, wait for finish,
    # then stop the event loop
  end # def stop

  protected
  def filter(event)
    @filters.each do |f|
      f.filter(event)
      break if event.cancelled?
    end
  end # def filter

  protected
  def output(event)
    @outputs.each do |o|
      o.receive(event)
    end # each output
  end # def output

  protected
  # Process a message
  def receive(event)
    filter(event)

    if !event.cancelled?
      output(event)
    end
  end # def input

  public
  def register_signal_handler
    # TODO(sissel): This doesn't work well in jruby since ObjectSpace is disabled
    # by default.
    Signal.trap("USR2") do
      # TODO(sissel): Make this a function.
      counts = Hash.new { |h,k| h[k] = 0 }
      ObjectSpace.each_object do |obj|
        counts[obj.class] += 1
      end

      @logger.info("SIGUSR1 received. Dumping state")
      @logger.info("#{self.class.name} config")
      @logger.info(["  Inputs:", @inputs])
      @logger.info(["  Filters:", @filters])
      @logger.info(["  Outputs:", @outputs])

      @logger.info("Dumping counts of objects by class")
      counts.sort { |a,b| a[1] <=> b[1] or a[0] <=> b[0] }.each do |key, value|
        @logger.info("Class: [#{value}] #{key}")
      end
    end # SIGUSR1
  end # def register_signal_handler
end # class LogStash::Agent<|MERGE_RESOLUTION|>--- conflicted
+++ resolved
@@ -76,14 +76,9 @@
     end
 
     # NOTE(petef) we should use a SizedQueue here (w/config params for size)
-<<<<<<< HEAD
     #filter_queue = Queue.new
     filter_queue = SizedQueue.new(10)
-    output_queue = MultiQueue.new
-=======
-    filter_queue = Queue.new
     output_queue = LogStash::MultiQueue.new
->>>>>>> 52179666
 
     input_target = @filters.length > 0 ? filter_queue : output_queue
     # Start inputs
