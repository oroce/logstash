--- conflicted
+++ resolved
@@ -76,12 +76,7 @@
     filter_queue = Queue.new
     output_queue = LogStash::MultiQueue.new
 
-<<<<<<< HEAD
-    queue = (@filters.length > 0) ? filter_queue : output_queue
-    @logger.info("Output queue is #{queue}")
-=======
     input_target = @filters.length > 0 ? filter_queue : output_queue
->>>>>>> cef63977
     # Start inputs
     @inputs.each do |input|
       @logger.info(["Starting input", input])
