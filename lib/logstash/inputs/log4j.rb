--- conflicted
+++ resolved
@@ -54,7 +54,6 @@
       ois = JRubyObjectInputStream.new(java.io.BufferedInputStream.new(socket.to_inputstream))
       loop do
         # NOTE: event_raw is org.apache.log4j.spi.LoggingEvent
-<<<<<<< HEAD
         log4j_obj = ois.readObject
         event = LogStash::Event.new("message" => log4j_obj.getRenderedMessage)
         decorate(event)
@@ -64,24 +63,10 @@
         event["logger_name"] = log4j_obj.getLoggerName
         event["thread"] = log4j_obj.getThreadName
         event["class"] = log4j_obj.getLocationInformation.getClassName
-        event["file"] = log4j_obj.getLocationInformation.getFileName + ":" + log4j_obj.getLocationInformation.getLineNumber,
+        event["file"] = log4j_obj.getLocationInformation.getFileName + ":" + log4j_obj.getLocationInformation.getLineNumber
         event["method"] = log4j_obj.getLocationInformation.getMethodName
         event["NDC"] = log4j_obj.getNDC if log4j_obj.getNDC
         event["stack_trace"] = log4j_obj.getThrowableStrRep.to_a.join("\n") if log4j_obj.getThrowableInformation
-=======
-        event_obj = ois.readObject()
-        e = to_event(event_obj.getRenderedMessage(), event_source)
-        e.source_host = socket.peer
-        e.source_path = event_obj.getLoggerName()
-        e["priority"] = event_obj.getLevel().toString()
-        e["logger_name"] = event_obj.getLoggerName()
-        e["thread"] = event_obj.getThreadName()
-        e["class"] = event_obj.getLocationInformation().getClassName()
-        e["file"] = event_obj.getLocationInformation().getFileName() + ":" + event_obj.getLocationInformation().getLineNumber()
-        e["method"] = event_obj.getLocationInformation().getMethodName()
-        e["NDC"] = event_obj.getNDC() if event_obj.getNDC()
-        e["stack_trace"] = event_obj.getThrowableStrRep().to_a.join("\n") if event_obj.getThrowableInformation()
->>>>>>> e32302bc
         
         # Add the MDC context properties to '@fields'
         if log4j_obj.getProperties
